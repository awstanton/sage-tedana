--- conflicted
+++ resolved
@@ -1,26 +1,17 @@
+
 import os
-<<<<<<< HEAD
-import shutil
-import sys
-=======
 import os.path as op
 import shutil
->>>>>>> 7560f592
 import pickle
 import textwrap
 import numpy as np
 import nibabel as nib
 from scipy import stats
 from sklearn import svm
-<<<<<<< HEAD
 from scipy.special import lpmv
-import scipy.stats as stats
-from scipy.stats import skew
-=======
 from sklearn.cluster import DBSCAN
->>>>>>> 7560f592
 from tedana.interfaces import (optcom, t2sadmap)
-from tedana.utils import (cat2echos, uncat2echos, make_min_mask,
+from tedana.utils import (cat2echos, make_min_mask,
                           makeadmask, fmask, unmask,
                           fitgaussian, niwrite, dice, andb)
 
@@ -144,7 +135,7 @@
     """
     try:
         vals = np.array(vals)
-    except:  # would this ever happen????
+    except Exception:  # would this ever happen????
         raise IOError('Input vals is not array_like')
 
     if len(vals.shape) != 1:
@@ -162,33 +153,19 @@
 
     Parameters
     ----------
-<<<<<<< HEAD
     data : (S x T) array-like
         Array where `S` is samples and `T` is time
     mask : (S,) array-like
         Boolean mask array
     X : (T x C) array-like
         Array where `T` is time and `C` is components
-=======
-    data : array-like
-        Array of shape (nx, ny, nz, nt)
-    mask : array-like
-        Array of shape (nx, ny, nz)
-    X : array-like
-        Array of shape (nt, n_components)
->>>>>>> 7560f592
     add_const : bool, optional
         Add intercept column to `X` before fitting. Default: False
 
     Returns
     -------
-<<<<<<< HEAD
     out : (S x C) np.ndarray
         Array of betas for all samples `S`
-=======
-    out : array_like
-        Array of shape (nx, ny, nz, n_components)
->>>>>>> 7560f592
     """
 
     mdata = data[mask].T
@@ -263,15 +240,9 @@
     """
 
     ks = np.sort(ks)[::-1]
-<<<<<<< HEAD
-    nc = ks.shape[0]
-    coords = np.array([np.arange(nc), ks])
-    p = coords - coords[:, 0].reshape(2, 1)
-=======
     n_components = ks.shape[0]
     coords = np.array([np.arange(n_components), ks])
-    p = coords - np.tile(np.reshape(coords[:, 0], (2, 1)), (1, n_components))
->>>>>>> 7560f592
+    p = coords - coords[:, 0].reshape(2, 1)
     b = p[:, -1]
     b_hat = np.reshape(b / np.sqrt((b ** 2).sum()), (2, 1))
     proj_p_b = p - np.dot(b_hat.T, p) * np.tile(b_hat, (1, n_components))
@@ -313,38 +284,22 @@
         return maxcurv
 
 
-<<<<<<< HEAD
 def getfbounds(n_echos):
-=======
-def getfbounds(n_echoes):
->>>>>>> 7560f592
     """
 
     Parameters
     ----------
-<<<<<<< HEAD
     n_echos : int
-=======
-    n_echoes : int
->>>>>>> 7560f592
         Number of echoes.
 
     Returns
     -------
     """
-<<<<<<< HEAD
     if not isinstance(n_echos, int):
         raise IOError('Input n_echos must be int')
     elif n_echos <= 0:
         raise ValueError('Input n_echos must be greater than 0')
     idx = n_echos - 1
-=======
-    if not isinstance(n_echoes, int):
-        raise IOError('Input n_echoes must be int')
-    elif n_echoes <= 0:
-        raise ValueError('Input n_echoes must be greater than 0')
-    idx = n_echoes - 1
->>>>>>> 7560f592
 
     F05s = [None, None, 18.5, 10.1, 7.7, 6.6, 6.0, 5.6, 5.3, 5.1, 5.0]
     F025s = [None, None, 38.5, 17.4, 12.2, 10, 8.8, 8.1, 7.6, 7.2, 6.9]
@@ -442,11 +397,7 @@
 
     # compute skews to determine signs based on unnormalized weights,
     # correct mmix & WTS signs based on spatial distribution tails
-<<<<<<< HEAD
-    signs = skew(WTS, axis=0)
-=======
     signs = stats.skew(WTS, axis=0)
->>>>>>> 7560f592
     signs /= np.abs(signs)
     mmix = mmix.copy()
     mmix *= signs
@@ -455,46 +406,26 @@
     totvar = (tsoc_B**2).sum()
     totvar_norm = (WTS**2).sum()
 
-<<<<<<< HEAD
     # compute Betas and means over TEs for TE-dependence analysis
     n_echos = len(tes)
     betas = get_coeffs(catd,
                        np.repeat(mask[:, np.newaxis], n_echos, axis=1),
                        mmix)
     n_samp, n_echos, n_components = betas.shape
-    Nm = mask.sum()
-    NmD = (t2s != 0).sum()
+    n_voxels = mask.sum()
+    n_data_voxels = (t2s != 0).sum()
     mu = catd.mean(axis=-1)
     tes = np.reshape(tes, (n_echos, 1))
     fmin, fmid, fmax = getfbounds(n_echos)
-=======
-    # Compute Betas and means over TEs for TE-dependence analysis
-    n_echoes = len(tes)
-    betas = cat2echos(get_coeffs(uncat2echos(catd, n_echoes),
-                                 np.tile(mask, (1, 1, n_echoes)),
-                                 mmix), n_echoes)
-    nx, ny, nz, _, n_components = betas.shape
-    n_voxels = mask.sum()
-    n_data_voxels = (t2s != 0).sum()
-    mu = catd.mean(axis=-1)
-    tes = np.reshape(tes, (n_echoes, 1))
-    fmin, fmid, fmax = getfbounds(n_echoes)
->>>>>>> 7560f592
 
     # mask arrays
     mumask = mu[t2s != 0]
     t2smask = t2s[t2s != 0]
     betamask = betas[t2s != 0]
 
-<<<<<<< HEAD
     # setup Xmats
     X1 = mumask.T  # Model 1
-    X2 = np.tile(tes, (1, NmD)) * mumask.T / t2smask.T  # Model 2
-=======
-    # Set up Xmats
-    X1 = mumask.transpose()  # Model 1
-    X2 = np.tile(tes, (1, n_data_voxels)) * mumask.transpose() / t2smask.transpose()  # Model 2
->>>>>>> 7560f592
+    X2 = np.tile(tes, (1, n_voxels)) * mumask.T / t2smask.T  # Model 2
 
     # tables for component selection
     global Kappas, Rhos, varex, varex_norm
@@ -505,21 +436,6 @@
     Rhos = np.zeros([n_components])
     varex = np.zeros([n_components])
     varex_norm = np.zeros([n_components])
-<<<<<<< HEAD
-    Z_maps = np.zeros([Nm, n_components])
-    F_R2_maps = np.zeros([NmD, n_components])
-    F_S0_maps = np.zeros([NmD, n_components])
-    Z_clmaps = np.zeros([Nm, n_components])
-    F_R2_clmaps = np.zeros([NmD, n_components])
-    F_S0_clmaps = np.zeros([NmD, n_components])
-    Br_clmaps_R2 = np.zeros([Nm, n_components])
-    Br_clmaps_S0 = np.zeros([Nm, n_components])
-
-    for i in range(n_components):
-
-        # size of B is (n_components, n_samp)
-        B = np.atleast_3d(betamask)[:, :, i].T
-=======
     Z_maps = np.zeros([n_voxels, n_components])
     F_R2_maps = np.zeros([n_data_voxels, n_components])
     F_S0_maps = np.zeros([n_data_voxels, n_components])
@@ -531,30 +447,21 @@
 
     for i in range(n_components):
         # size of B is (n_components, nx*ny*nz)
-        B = np.atleast_3d(betamask)[:, :, i].transpose()
->>>>>>> 7560f592
+        B = np.atleast_3d(betamask)[:, :, i].T
         alpha = (np.abs(B)**2).sum(axis=0)
         varex[i] = (tsoc_B[:, i]**2).sum() / totvar * 100.
         varex_norm[i] = (unmask(WTS, mask)[t2s != 0][:, i]**2).sum() / totvar_norm * 100.
 
         # S0 Model
         coeffs_S0 = (B * X1).sum(axis=0) / (X1**2).sum(axis=0)
-<<<<<<< HEAD
         SSE_S0 = (B - X1 * np.tile(coeffs_S0, (n_echos, 1)))**2
-=======
-        SSE_S0 = (B - X1 * np.tile(coeffs_S0, (n_echoes, 1)))**2
->>>>>>> 7560f592
         SSE_S0 = SSE_S0.sum(axis=0)
         F_S0 = (alpha - SSE_S0) * 2 / (SSE_S0)
         F_S0_maps[:, i] = F_S0
 
         # R2 Model
         coeffs_R2 = (B * X2).sum(axis=0) / (X2**2).sum(axis=0)
-<<<<<<< HEAD
         SSE_R2 = (B - X2 * np.tile(coeffs_R2, (n_echos, 1)))**2
-=======
-        SSE_R2 = (B - X2 * np.tile(coeffs_R2, (n_echoes, 1)))**2
->>>>>>> 7560f592
         SSE_R2 = SSE_R2.sum(axis=0)
         F_R2 = (alpha - SSE_R2) * 2 / (SSE_R2)
         F_R2_maps[:, i] = F_R2
@@ -598,10 +505,6 @@
     seldict = None
     if full_sel:
         for i in range(n_components):
-<<<<<<< HEAD
-
-=======
->>>>>>> 7560f592
             # Save out files
             out = np.zeros((n_samp, 4))
             if fout is not None:
@@ -656,7 +559,7 @@
     return seldict, comptab, betas, mmix_new
 
 
-def selcomps(seldict, mmix, head, manacc, n_echoes, debug=False, olevel=2, oversion=99,
+def selcomps(seldict, mmix, head, manacc, n_echos, debug=False, olevel=2, oversion=99,
              filecsdata=False, savecsdiag=True,
              strict_mode=False):
     """
@@ -732,7 +635,7 @@
             mwu = stats.norm.ppf(stats.mannwhitneyu(signal_FR2_Z, noise_FR2_Z)[1])
             tt_table[ii, 0] = np.abs(mwu) * ttest[0] / np.abs(ttest[0])
             tt_table[ii, 1] = ttest[1]
-        except:  # TODO: what is the error that might be caught here?
+        except Exception:  # TODO: what is the error that might be caught here?
             pass
     tt_table[np.isnan(tt_table)] = 0
     tt_table[np.isinf(tt_table[:, 0]), 0] = np.percentile(tt_table[~np.isinf(tt_table[:, 0]), 0],
@@ -799,11 +702,7 @@
     """
     # epsmap is [index,level of overlap with dicemask,
     # number of high Rho components]
-<<<<<<< HEAD
     F05, F025, F01 = getfbounds(n_echos)
-=======
-    F05, F025, F01 = getfbounds(n_echoes)
->>>>>>> 7560f592
     epsmap = []
     Rhos_sorted = np.array(sorted(Rhos))[::-1]
     # Make an initial guess as to number of good components based on
@@ -811,20 +710,10 @@
     KRcutguesses = [getelbow_mod(Rhos), getelbow_cons(Rhos),
                     getelbow_aggr(Rhos), getelbow_mod(Kappas),
                     getelbow_cons(Kappas), getelbow_aggr(Kappas)]
-<<<<<<< HEAD
-    Kelbowval = np.median([getelbow_mod(Kappas, val=True),
-                           getelbow_cons(Kappas, val=True),
-                           getelbow_aggr(Kappas, val=True)] + list(getfbounds(n_echos)))
     Khighelbowval = stats.scoreatpercentile([getelbow_mod(Kappas, val=True),
                                              getelbow_cons(Kappas, val=True),
                                              getelbow_aggr(Kappas, val=True)] +
                                             list(getfbounds(n_echos)),
-=======
-    Khighelbowval = stats.scoreatpercentile([getelbow_mod(Kappas, val=True),
-                                             getelbow_cons(Kappas, val=True),
-                                             getelbow_aggr(Kappas, val=True)] +
-                                            list(getfbounds(n_echoes)),
->>>>>>> 7560f592
                                             75, interpolation_method='lower')
     KRcut = np.median(KRcutguesses)
     # only use exclusive when inclusive is extremely inclusive - double KRcut
@@ -1113,31 +1002,17 @@
     return list(sorted(ncl)), list(sorted(rej)), list(sorted(midk)), list(sorted(ign))
 
 
-<<<<<<< HEAD
-def tedpca(combmode, mask, stabilize, head, ste=0, mlepca=True):
-
-    n_samp, n_echos, n_vols = catd.shape
-=======
 def tedpca(combmode, mask, stabilize, head, tes, kdaw, rdaw, ste=0,
            mlepca=True):
-    nx, ny, nz, n_echoes, nt = catd.shape
->>>>>>> 7560f592
+    n_samp, n_echos, n_vols = catd.shape
     ste = np.array([int(ee) for ee in str(ste).split(',')])
 
     if len(ste) == 1 and ste[0] == -1:
         lgr.info('-Computing PCA of optimally combined multi-echo data')
         d = OCcatd[make_min_mask(OCcatd[:, np.newaxis, :])][:, np.newaxis, :]
     elif len(ste) == 1 and ste[0] == 0:
-<<<<<<< HEAD
         lgr.info('-Computing PCA of spatially concatenated multi-echo data')
         d = catd[mask].astype('float64')
-=======
-        print("-Computing PCA of spatially concatenated multi-echo data")
-        ste = np.arange(n_echoes)
-        d = np.float64(fmask(catd, mask))
-        eim = eimask(d) == 1
-        d = d[eim]
->>>>>>> 7560f592
     else:
         lgr.info('-Computing PCA of TE #%s' % ','.join([str(ee) for ee in ste]))
         d = np.stack([catd[mask, ee] for ee in ste - 1], axis=1).astype('float64')
@@ -1145,16 +1020,11 @@
     eim = np.squeeze(eimask(d))
     d = np.squeeze(d[eim])
 
-<<<<<<< HEAD
     dz = ((d.T - d.T.mean(axis=0)) / d.T.std(axis=0)).T  # var normalize ts
     dz = (dz - dz.mean()) / dz.std()  # var normalize everything
 
-    if not os.path.exists('pcastate.pkl'):
-        # do PC dimension selection and get eigenvalue cutoff
-=======
     if not op.exists('pcastate.pkl'):
         # Do PC dimension selection and get eigenvalue cutoff
->>>>>>> 7560f592
         if mlepca:
             from sklearn.decomposition import PCA
             ppca = PCA(n_components='mle', svd_solver='full')
@@ -1222,11 +1092,7 @@
 
     kappas = ctb[ctb[:, 1].argsort(), 1]
     rhos = ctb[ctb[:, 2].argsort(), 2]
-<<<<<<< HEAD
     fmin, fmid, fmax = getfbounds(n_echos)
-=======
-    fmin, fmid, fmax = getfbounds(n_echoes)
->>>>>>> 7560f592
     kappa_thr = np.average(sorted([fmin, getelbow_mod(kappas, val=True)/2, fmid]),
                            weights=[kdaw, 1, 1])
     rho_thr = np.average(sorted([fmin, getelbow_cons(rhos, val=True)/2, fmid]),
@@ -1257,14 +1123,9 @@
     pcsel = pcscore > 0
     dd = u.dot(np.diag(s*np.array(pcsel, dtype=np.int))).dot(v)
 
-<<<<<<< HEAD
-    nc = s[pcsel].shape[0]
-    lgr.info('--Selected %i components. Minimum Kappa=%0.2f Rho=%0.2f' % (nc, kappa_thr, rho_thr))
-=======
     n_components = s[pcsel].shape[0]
-    print('--Selected {0} components. Minimum Kappa={1:.02f} '
-          'Rho={2:.02f}'.format(n_components, kappa_thr, rho_thr))
->>>>>>> 7560f592
+    lgr.info('--Selected {0} components. Minimum Kappa={1:.02f} '
+             'Rho={2:.02f}'.format(n_components, kappa_thr, rho_thr))
 
     dd = ((dd.T - dd.T.mean(0)) / dd.T.std(0)).T  # Variance normalize timeseries
     dd = (dd - dd.mean()) / dd.std()  # Variance normalize everything
@@ -1291,11 +1152,7 @@
     return mmix
 
 
-<<<<<<< HEAD
 def gscontrol_raw(catd, OCcatd, head, n_echos, dtrank=4):
-=======
-def gscontrol_raw(OCcatd, head, n_echoes, dtrank=4):
->>>>>>> 7560f592
     """
     This function uses the spatial global signal estimation approach to
     modify catd (global variable) to removal global signal out of individual
@@ -1341,21 +1198,12 @@
     # niwrite(OCcatd, aff, 'tsoc_nogs.nii', head)  # FIXME
 
     # Project glbase out of each echo
-<<<<<<< HEAD
     for echo in range(n_echos):
         dat = catd[:, echo, :][Gmask]
         sol = np.linalg.lstsq(np.atleast_2d(glbase), dat.T)[0]
         e_nogs = dat - np.dot(np.atleast_2d(sol[dtrank]).T,
                               np.atleast_2d(glbase.T[dtrank]))
         catd[:, echo, :] = unmask(e_nogs, Gmask)
-=======
-    for i_echo in range(n_echoes):
-        dat = catd[:, :, :, i_echo, :][Gmask]
-        sol = np.linalg.lstsq(np.atleast_2d(glbase), dat.T)
-        e_nogs = dat - np.dot(np.atleast_2d(sol[0][dtrank]).T,
-                              np.atleast_2d(glbase.T[dtrank]))
-        catd[:, :, :, i_echo, :] = unmask(e_nogs, Gmask)
->>>>>>> 7560f592
 
     return catd, OCcatd
 
@@ -1497,39 +1345,14 @@
     lgr.info('++ Writing optimally combined time series')
     ts = OCcatd
     niwrite(ts, aff, 'ts_OC.nii', head)
-<<<<<<< HEAD
-    lgr.info('++ Writing Kappa-filtered optimally combined timeseries')
-    varexpl = write_split_ts(ts, comptable, mmix, acc,
-                             rej, midk, head, suffix='OC')
-    lgr.info('++ Writing signal versions of components')
-=======
     print("++ Writing Kappa-filtered optimally combined timeseries")
     varexpl = write_split_ts(ts, comptable, mmix, acc, rej, midk, head,
                              suffix='OC')
     print("++ Writing signal versions of components")
->>>>>>> 7560f592
     ts_B = get_coeffs(ts, mask, mmix)
     niwrite(ts_B[:, :, :, :], aff, 'betas_OC.nii', head)
 
     if len(acc) != 0:
-<<<<<<< HEAD
-        niwrite(ts_B[:, :, :, acc], aff, '_'.join(['betas_hik', 'OC'])+'.nii',
-                head)
-        lgr.info('++ Writing optimally combined high-Kappa features')
-        writefeats(split_ts(ts, comptable, mmix,
-                            acc, rej, midk)[0],
-                   mmix[:, acc], mask, head, suffix='OC2')
-    lgr.info('++ Writing component table')
-    writect(comptable, nt, acc, rej, midk, empty,
-            ctname='comp_table.txt', varexpl=varexpl)
-
-
-def writeresults_echoes(acc, rej, midk, head, comptable, mmix):
-    for ii in range(n_echos):
-        lgr.info('++ Writing Kappa-filtered TE#%i timeseries' % (ii+1))
-        write_split_ts(catd[:, :, :, ii, :], comptable, mmix,
-                       acc, rej, midk, head, suffix='e%i' % (ii+1))
-=======
         niwrite(ts_B[:, :, :, acc], aff, 'betas_hik_OC.nii', head)
         print("++ Writing optimally combined high-Kappa features")
         writefeats(split_ts(ts, comptable, mmix, acc, rej, midk)[0],
@@ -1539,12 +1362,11 @@
             varexpl=varexpl)
 
 
-def writeresults_echoes(acc, rej, midk, head, comptable, mmix, n_echoes):
-    for i_echo in range(n_echoes):
+def writeresults_echoes(acc, rej, midk, head, comptable, mmix, n_echos):
+    for i_echo in range(n_echos):
         print("++ Writing Kappa-filtered TE#%i timeseries" % (i_echo+1))
         write_split_ts(catd[:, :, :, i_echo, :], comptable, mmix,
                        acc, rej, midk, head, suffix='e%i' % (i_echo+1))
->>>>>>> 7560f592
 
 
 def main(data, tes, mixm=None, ctab=None, manacc=None, strict=False,
@@ -1553,30 +1375,6 @@
          stabilize=False, fout=False, filecsdata=False, label=None,
          fixed_seed=42):
     """
-<<<<<<< HEAD
-    Args (and defaults):
-    data, tes, mixm=None, ctab=None, manacc=None, strict=False,
-             no_gscontrol=False, kdaw=10., rdaw=1., conv=2.5e-5, ste=-1,
-             combmode='t2s', dne=False, initcost='tanh', finalcost='tanh',
-             stabilize=False, fout=False, filecsdata=False, label=None,
-             fixed_seed=42
-    """
-
-    # off to a bad start with globals
-    global tes, n_echos, catd, head, aff
-    tes = [float(te) for te in options.tes]
-    n_echos = len(tes)
-
-    # TODO: attempt to derive input data format as soon as possible
-    # we'll need to carry this through to writing out all the resultant output
-    # files for the rest of the script; options should include .nii and .gii
-    #
-    # output_type = get_input_type(options.data)
-
-    # FIXME: only works on nifti
-    catim = nib.load(options.data[0])
-    head = catim.header
-=======
     Parameters
     ----------
     data : :obj:`str` or :obj:`list` of :obj:`str`
@@ -1630,16 +1428,23 @@
     """
     global catd, head, aff
     tes = [float(te) for te in tes]
-    n_echoes = len(tes)
+    n_echos = len(tes)
+
+    # TODO: attempt to derive input data format as soon as possible
+    # we'll need to carry this through to writing out all the resultant output
+    # files for the rest of the script; options should include .nii and .gii
+    #
+    # output_type = get_input_type(options.data)
+
     if isinstance(data, str):
         catim = nib.load(data)
     elif len(data) == 1:
         catim = nib.load(data[0])
     else:
-        if len(data) != n_echoes:
+        if len(data) != n_echos:
             raise ValueError('Number of single-echo "data" files does not '
                              'match number of echos '
-                             '({0} != {1})'.format(len(data), n_echoes))
+                             '({0} != {1})'.format(len(data), n_echos))
         imgs = [nib.load(f) for f in data]
         if not np.array_equal([img.affine for img in imgs]):
             raise ValueError('All affines from files in "data" must be equal.')
@@ -1649,66 +1454,19 @@
 
     # Prepare image metadata for output files
     head = catim.get_header()
->>>>>>> 7560f592
     head.extensions = []
     head.set_sform(head.get_sform(), code=1)
     aff = catim.affine
 
-<<<<<<< HEAD
     # coerce data to samples x echos x time array
-    catd = cat2echos(options.data, n_echos=n_echos)
+    catd = cat2echos(data, n_echos=n_echos)
     n_samp, n_echos, n_vols = catd.shape
 
-    # FIXME: only works on nifti
-    if options.fout:
-        options.fout = aff
-=======
-    # Reshape data
-    catd = cat2echos(catim.get_data(), n_echoes)
-    nx, ny, nz, _, nt = catd.shape
-
-    # Parse options, prepare output directory
     if fout:
         fout = aff
->>>>>>> 7560f592
     else:
         fout = None
 
-<<<<<<< HEAD
-    global kdaw, rdaw
-    kdaw = float(options.kdaw)
-    rdaw = float(options.rdaw)
-
-    if not options.stabilize:
-        stabilize = False
-    else:
-        stabilize = True
-
-    # prepare output directory, copy over pre-generated outputs
-    dirname = 'TED'
-    if options.label is not None:
-        dirname = '.'.join([dirname, options.label])
-    os.mkdir(dirname)  # should we check to see if this already exists?
-    if options.mixm is not None:
-        try:
-            shutil.copyfile(options.mixm,
-                            os.path.join(dirname, 'meica_mix.1D'))
-            shutil.copyfile(options.mixm,
-                            os.path.join(dirname,
-                                         os.path.basename(options.mixm)))
-        except shutil.Error:
-            pass
-    if options.ctab is not None:
-        try:
-            shutil.copyfile(options.ctab,
-                            os.path.join(dirname, 'comp_table.txt'))
-            shutil.copyfile(options.ctab,
-                            os.path.join(dirname,
-                                         os.path.basename(options.ctab)))
-        except shutil.Error:
-            pass
-    os.chdir(dirname)
-=======
     kdaw = float(kdaw)
     rdaw = float(rdaw)
 
@@ -1733,56 +1491,20 @@
         raise IOError('Argument "ctab" must be an existing file.')
 
     os.chdir(out_dir)
->>>>>>> 7560f592
 
     lgr.info('++ Computing Mask')
     global mask
     mask, masksum = makeadmask(catd, minimum=False, getsum=True)
 
-<<<<<<< HEAD
     lgr.info('++ Computing T2* map')
-    global t2s, s0, t2ss, s0s, t2sG, s0G
-    # TODO: can we maybe not do this? returning six things is a lot...
-    # also, WHAT ARE THEY?!?!?
-    t2s, s0, t2ss, s0s, t2sG, s0G = t2sadmap(catd, tes, mask, masksum, 1)
-=======
-    print("++ Computing T2* map")
     global t2s, s0, t2sG
-    t2s, s0, t2ss, s0s, t2sG, s0G = t2sadmap(catd, mask, tes, masksum,
+    t2s, s0, t2ss, s0s, t2sG, s0G = t2sadmap(catd, tes, mask, masksum,
                                              start_echo=1)
->>>>>>> 7560f592
 
     # set a hard cap for the T2* map
     # anything that is 10x higher than the 99.5 %ile will be reset to
     cap_t2s = stats.scoreatpercentile(t2s.flatten(), 99.5,
                                       interpolation_method='lower')
-<<<<<<< HEAD
-    t2s[t2s > cap_t2s * 10] = cap_t2s
-    # FIXME: need to write the appropriate output file type!
-    niwrite(s0, aff, 's0v.nii', head)
-    niwrite(t2s, aff, 't2sv.nii', head)
-    niwrite(t2ss, aff, 't2ss.nii', head)
-    niwrite(s0s, aff, 's0vs.nii', head)
-    niwrite(s0G, aff, 's0vG.nii', head)
-    niwrite(t2sG, aff, 't2svG.nii', head)
-
-    # optimally combine data
-    combmode = options.combmode
-    global OCcatd
-    OCcatd = optcom(catd, t2sG, tes, mask, combmode)
-    if not options.no_gscontrol:
-        catd, OCcatd = gscontrol_raw(catd, OCcatd, head, len(tes))
-
-    if options.mixm is None:
-        lgr.info('++ Doing ME-PCA and ME-ICA')
-
-        nc, dd = tedpca(catd, combmode, mask, stabilize, head, ste=options.ste)
-
-        mmix_orig = tedica(nc, dd, options.conv, options.fixed_seed,
-                           cost=options.initcost,
-                           final_cost=options.finalcost)
-        np.savetxt('__meica_mix.1D', mmix_orig)
-=======
     t2s[t2s > cap_t2s*10] = cap_t2s
     niwrite(s0, aff, op.join(out_dir, 's0v.nii'), head)
     niwrite(t2s, aff, op.join(out_dir, 't2sv.nii'), head)
@@ -1793,18 +1515,17 @@
 
     # Optimally combine data
     global OCcatd
-    OCcatd = optcom(catd, t2sG, tes, mask, combmode, useG=True)
+    OCcatd = optcom(catd, t2sG, tes, mask, combmode)
     if not no_gscontrol:
-        catd, OCcatd = gscontrol_raw(OCcatd, head, n_echoes)
+        catd, OCcatd = gscontrol_raw(catd, OCcatd, head, n_echos)
 
     if mixm is None:
-        print("++ Doing ME-PCA and ME-ICA")
-        n_components, dd = tedpca(combmode, mask, stabilize, head, tes=tes, kdaw=kdaw,
-                                  rdaw=rdaw, ste=ste)
+        lgr.info("++ Doing ME-PCA and ME-ICA")
+        n_components, dd = tedpca(catd, combmode, mask, stabilize, head,
+                                  tes=tes, kdaw=kdaw, rdaw=rdaw, ste=ste)
         mmix_orig = tedica(n_components, dd, conv, fixed_seed, cost=initcost,
                            final_cost=finalcost)
         np.savetxt(op.join(out_dir, '__meica_mix.1D'), mmix_orig)
->>>>>>> 7560f592
         seldict, comptable, betas, mmix = fitmodels_direct(catd, mmix_orig,
                                                            mask, t2s, t2sG,
                                                            tes, combmode, head,
@@ -1812,7 +1533,7 @@
                                                            reindex=True)
         np.savetxt(op.join(out_dir, 'meica_mix.1D'), mmix)
 
-        acc, rej, midk, empty = selcomps(seldict, mmix, head, manacc, n_echoes,
+        acc, rej, midk, empty = selcomps(seldict, mmix, head, manacc, n_echos,
                                          strict_mode=strict,
                                          filecsdata=filecsdata)
     else:
@@ -1823,7 +1544,7 @@
                                                            fout=fout)
         if ctab is None:
             acc, rej, midk, empty = selcomps(seldict, mmix, head, manacc,
-                                             n_echoes,
+                                             n_echos,
                                              filecsdata=filecsdata,
                                              strict_mode=strict)
         else:
@@ -1836,4 +1557,4 @@
     writeresults(OCcatd, comptable, mmix, n_vols, acc, rej, midk, empty, head)
     gscontrol_mmix(mmix, acc, rej, midk, empty, head)
     if dne:
-        writeresults_echoes(acc, rej, midk, head, comptable, mmix, n_echoes)+        writeresults_echoes(acc, rej, midk, head, comptable, mmix, n_echos)