--- conflicted
+++ resolved
@@ -85,13 +85,13 @@
     ]
 
 
-<<<<<<< HEAD
 def get_axis_echos():
     """
     Used to determine axis to sum over in computing optimal combinations
     """
     return 1
-=======
+
+
 def get_threshold_masksum_clf():
     return 3
 
@@ -103,7 +103,6 @@
         return True
     else:
         return None
->>>>>>> 90667151
 
 
 def get_required_metrics():
