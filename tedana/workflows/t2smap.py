<<<<<<< HEAD
import logging
=======
"""
Estimate T2 and S0, and optimally combine data across TEs.
"""
import logging

>>>>>>> d7807548
import numpy as np

from tedana import model, utils

<<<<<<< HEAD
=======
logging.basicConfig(format='[%(levelname)s]: %(message)s', level=logging.INFO)
>>>>>>> d7807548
LGR = logging.getLogger(__name__)


def t2smap(data, tes, combmode='t2s', label=None):
    """
    Estimate T2 and S0, and optimally combine data across TEs.

    Parameters
    ----------
    data : :obj:`list` of :obj:`str`
        Either a single z-concatenated file (single-entry list) or a
        list of echo-specific files, in ascending order.
    tes : :obj:`list`
        List of echo times associated with data in milliseconds.
    combmode : {'t2s', 'ste'}, optional
        Combination scheme for TEs: 't2s' (Posse 1999, default), 'ste' (Poser).
    label : :obj:`str` or :obj:`None`, optional
        Label for output directory. Default is None.
    """
    if label is not None:
        suf = '_%s' % str(label)
    else:
        suf = ''
    tes, data, combmode = tes, data, combmode

    tes = [float(te) for te in tes]
    n_echos = len(tes)

    catd = utils.load_data(data, n_echos=n_echos)
    _, n_echos, _ = catd.shape

    ref_img = data[0] if isinstance(data, list) else data

<<<<<<< HEAD
    LGR.info('Computing adaptive mask')
    mask, masksum = utils.make_adaptive_mask(catd, minimum=False, getsum=True)
    utils.filewrite(masksum, 'masksum%s' % suf, ref_img, copy_header=False)

    LGR.info('Computing adaptive T2* map')
    t2s, s0, t2ss, s0vs, t2saf, s0vaf = model.t2sadmap(catd, tes, mask, masksum, 2)
    utils.filewrite(t2ss, 't2ss%s' % suf, ref_img, copy_header=False)
    utils.filewrite(s0vs, 's0vs%s' % suf, ref_img, copy_header=False)

    LGR.info('Computing optimal combination')
=======
    LGR.info("++ Computing Mask")
    mask, masksum = utils.make_adaptive_mask(catd, minimum=False, getsum=True)
    utils.filewrite(masksum, 'masksum%s' % suf, ref_img, copy_header=False)

    LGR.info("++ Computing Adaptive T2* map")
    t2s, s0, t2ss, s0vs, _, _ = model.fit_decay(catd, tes, mask, masksum, 2)
    utils.filewrite(t2ss, 't2ss%s' % suf, ref_img, copy_header=False)
    utils.filewrite(s0vs, 's0vs%s' % suf, ref_img, copy_header=False)

    LGR.info("++ Computing optimal combination")
>>>>>>> d7807548
    tsoc = np.array(model.make_optcom(catd, t2s, tes, mask, combmode),
                    dtype=float)

    # Clean up numerical errors
    t2sm = t2s.copy()
    for n in (tsoc, s0, t2s, t2sm):
        np.nan_to_num(n, copy=False)

    s0[s0 < 0] = 0
    t2s[t2s < 0] = 0
    t2sm[t2sm < 0] = 0

    utils.filewrite(tsoc, 'ocv%s' % suf, ref_img, copy_header=False)
    utils.filewrite(s0, 's0v%s' % suf, ref_img, copy_header=False)
    utils.filewrite(t2s, 't2sv%s' % suf, ref_img, copy_header=False)
    utils.filewrite(t2sm, 't2svm%s' % suf, ref_img, copy_header=False)<|MERGE_RESOLUTION|>--- conflicted
+++ resolved
@@ -1,20 +1,12 @@
-<<<<<<< HEAD
-import logging
-=======
 """
 Estimate T2 and S0, and optimally combine data across TEs.
 """
 import logging
 
->>>>>>> d7807548
 import numpy as np
 
 from tedana import model, utils
 
-<<<<<<< HEAD
-=======
-logging.basicConfig(format='[%(levelname)s]: %(message)s', level=logging.INFO)
->>>>>>> d7807548
 LGR = logging.getLogger(__name__)
 
 
@@ -48,29 +40,16 @@
 
     ref_img = data[0] if isinstance(data, list) else data
 
-<<<<<<< HEAD
     LGR.info('Computing adaptive mask')
     mask, masksum = utils.make_adaptive_mask(catd, minimum=False, getsum=True)
     utils.filewrite(masksum, 'masksum%s' % suf, ref_img, copy_header=False)
 
     LGR.info('Computing adaptive T2* map')
-    t2s, s0, t2ss, s0vs, t2saf, s0vaf = model.t2sadmap(catd, tes, mask, masksum, 2)
+    t2s, s0, t2ss, s0vs, _, _ = model.t2sadmap(catd, tes, mask, masksum, 2)
     utils.filewrite(t2ss, 't2ss%s' % suf, ref_img, copy_header=False)
     utils.filewrite(s0vs, 's0vs%s' % suf, ref_img, copy_header=False)
 
     LGR.info('Computing optimal combination')
-=======
-    LGR.info("++ Computing Mask")
-    mask, masksum = utils.make_adaptive_mask(catd, minimum=False, getsum=True)
-    utils.filewrite(masksum, 'masksum%s' % suf, ref_img, copy_header=False)
-
-    LGR.info("++ Computing Adaptive T2* map")
-    t2s, s0, t2ss, s0vs, _, _ = model.fit_decay(catd, tes, mask, masksum, 2)
-    utils.filewrite(t2ss, 't2ss%s' % suf, ref_img, copy_header=False)
-    utils.filewrite(s0vs, 's0vs%s' % suf, ref_img, copy_header=False)
-
-    LGR.info("++ Computing optimal combination")
->>>>>>> d7807548
     tsoc = np.array(model.make_optcom(catd, t2s, tes, mask, combmode),
                     dtype=float)
 
