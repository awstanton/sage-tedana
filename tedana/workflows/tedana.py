import os
import shutil
import numpy as np
import os.path as op
from scipy import stats
from tedana import (decomposition, model, selection, utils)

import logging
lgr = logging.getLogger(__name__)

"""
PROCEDURE 2 : Computes ME-PCA and ME-ICA
-Computes T2* map
-Computes PCA of concatenated ME data, then computes TE-dependence of PCs
-Computes ICA of TE-dependence PCs
-Identifies TE-dependent ICs, outputs high-\kappa (BOLD) component
   and denoised time series
-or- Computes TE-dependence of each component of a general linear model
   specified by input (includes MELODIC FastICA mixing matrix)
PROCEDURE 2a: Model fitting and component selection routines
"""


def main(data, tes, mixm=None, ctab=None, manacc=None, strict=False,
         no_gscontrol=False, kdaw=10., rdaw=1., conv=2.5e-5, ste=-1,
         combmode='t2s', dne=False, initcost='tanh', finalcost='tanh',
         stabilize=False, fout=False, filecsdata=False, label=None,
         fixed_seed=42, debug=False, quiet=False):
    """
    Parameters
    ----------
    data : :obj:`list` of :obj:`str`
        Either a single z-concatenated file (single-entry list) or a
        list of echo-specific files, in ascending order.
    tes : :obj:`list`
        List of echo times associated with data in milliseconds.
    mixm : :obj:`str`, optional
        File containing mixing matrix. If not provided, ME-PCA and ME-ICA are
        done.
    ctab : :obj:`str`, optional
        File containing component table from which to extract pre-computed
        classifications.
    manacc : :obj:`str`, optional
        Comma separated list of manually accepted components in string form.
        Default is None.
    strict : :obj:`bool`, optional
        Ignore low-variance ambiguous components. Default is False.
    no_gzcontrol : :obj:`bool`, optional
        Control global signal using spatial approach. Default is False.
    kdaw : :obj:`float`, optional
        Dimensionality augmentation weight (Kappa). Default is 10.
        -1 for low-dimensional ICA.
    rdaw : :obj:`float`, optional
        Dimensionality augmentation weight (Rho). Default is 1.
        -1 for low-dimensional ICA.
    conv : :obj:`float`, optional
        Convergence limit. Default is 2.5e-5.
    ste : :obj:`int`, optional
        Source TEs for models. 0 for all, -1 for optimal combination.
        Default is -1.
    combmode : {'t2s', 'ste'}, optional
        Combination scheme for TEs: 't2s' (Posse 1999, default), 'ste' (Poser).
    dne : :obj:`bool`, optional
        Denoise each TE dataset separately. Default is False.
    initcost : {'tanh', 'pow3', 'gaus', 'skew'}, optional
        Initial cost function for ICA. Default is 'tanh'.
    finalcost : {'tanh', 'pow3', 'gaus', 'skew'}, optional
        Final cost function. Default is 'tanh'.
    stabilize : :obj:`bool`, optional
        Stabilize convergence by reducing dimensionality, for low quality data.
        Default is False.
    fout : :obj:`bool`, optional
        Save output TE-dependence Kappa/Rho SPMs. Default is False.
    filecsdata : :obj:`bool`, optional
        Save component selection data to file. Default is False.
    label : :obj:`str` or :obj:`None`, optional
        Label for output directory. Default is None.
    fixed_seed : :obj:`int`, optional
        Seeded value for ICA, for reproducibility.
    """

    # ensure tes are in appropriate format
    tes = [float(te) for te in tes]
    n_echos = len(tes)

    # coerce data to samples x echos x time array
    lgr.info('Loading input data: {}'.format([op.abspath(f) for f in data]))
    catd, ref_img = utils.load_data(data, n_echos=n_echos)
    n_samp, n_echos, n_vols = catd.shape
    lgr.debug('Resulting data shape: {}'.format(catd.shape))

    if fout:
        fout = ref_img
    else:
        fout = None

    kdaw, rdaw = float(kdaw), float(rdaw)

    if label is not None:
        out_dir = 'TED.{0}'.format(label)
    else:
        out_dir = 'TED'
    out_dir = op.abspath(out_dir)
    if not op.isdir(out_dir):
        lgr.info('Creating output directory: {}'.format(out_dir))
        os.mkdir(out_dir)
    else:
        lgr.info('Using output directory: {}'.format(out_dir))

    if mixm is not None and op.isfile(mixm):
        shutil.copyfile(mixm, op.join(out_dir, 'meica_mix.1D'))
        shutil.copyfile(mixm, op.join(out_dir, op.basename(mixm)))
    elif mixm is not None:
        raise IOError('Argument "mixm" must be an existing file.')

    if ctab is not None and op.isfile(ctab):
        shutil.copyfile(ctab, op.join(out_dir, 'comp_table.txt'))
        shutil.copyfile(ctab, op.join(out_dir, op.basename(ctab)))
    elif ctab is not None:
        raise IOError('Argument "ctab" must be an existing file.')

    os.chdir(out_dir)

    lgr.info('Computing adapative mask')
    mask, masksum = utils.make_adaptive_mask(catd, minimum=False, getsum=True)
    lgr.debug('Retaining {}/{} samples'.format(mask.sum(), n_samp))

<<<<<<< HEAD
    lgr.info('Computing T2* map')
    t2s, s0, t2ss, s0s, t2sG, s0G = model.t2sadmap(catd, tes, mask, masksum,
                                                   start_echo=1)
=======
    lgr.info('++ Computing T2* map')
    t2s, s0, t2ss, s0s, t2sG, s0G = model.fit_decay(catd, tes, mask, masksum,
                                                    start_echo=1)
>>>>>>> 8176e803

    # set a hard cap for the T2* map
    # anything that is 10x higher than the 99.5 %ile will be reset to 99.5 %ile
    cap_t2s = stats.scoreatpercentile(t2s.flatten(), 99.5,
                                      interpolation_method='lower')
    lgr.debug('Setting cap on T2* map at {:.5f}'.format(cap_t2s * 10))
    t2s[t2s > cap_t2s * 10] = cap_t2s
    utils.filewrite(t2s, op.join(out_dir, 't2sv'), ref_img)
    utils.filewrite(s0, op.join(out_dir, 's0v'), ref_img)
    utils.filewrite(t2ss, op.join(out_dir, 't2ss'), ref_img)
    utils.filewrite(s0s, op.join(out_dir, 's0vs'), ref_img)
    utils.filewrite(t2sG, op.join(out_dir, 't2svG'), ref_img)
    utils.filewrite(s0G, op.join(out_dir, 's0vG'), ref_img)

    # optimally combine data
    OCcatd = model.make_optcom(catd, t2sG, tes, mask, combmode)

    # regress out global signal unless explicitly not desired
    if not no_gscontrol:
        catd, OCcatd = model.gscontrol_raw(catd, OCcatd, n_echos, ref_img)

    if mixm is None:
<<<<<<< HEAD
        n_components, dd = decomp.tedpca(catd, OCcatd, combmode, mask, t2s, t2sG,
                                         stabilize, ref_img,
                                         tes=tes, kdaw=kdaw, rdaw=rdaw, ste=ste)
        mmix_orig = decomp.tedica(n_components, dd, conv, fixed_seed, cost=initcost,
                                  final_cost=finalcost, verbose=debug)
=======
        lgr.info("++ Doing ME-PCA and ME-ICA")
        n_components, dd = decomposition.tedpca(catd, OCcatd, combmode, mask, t2s, t2sG,
                                                stabilize, ref_img,
                                                tes=tes, kdaw=kdaw, rdaw=rdaw, ste=ste)
        mmix_orig = decomposition.tedica(n_components, dd, conv, fixed_seed, cost=initcost,
                                         final_cost=finalcost)
>>>>>>> 8176e803
        np.savetxt(op.join(out_dir, '__meica_mix.1D'), mmix_orig)
        lgr.info('Making second component selection guess from ICA results')
        seldict, comptable, betas, mmix = model.fitmodels_direct(catd, mmix_orig,
                                                                 mask, t2s, t2sG,
                                                                 tes, combmode,
                                                                 ref_img,
                                                                 fout=fout,
                                                                 reindex=True)
        np.savetxt(op.join(out_dir, 'meica_mix.1D'), mmix)

        acc, rej, midk, empty = selection.selcomps(seldict, mmix, mask, ref_img, manacc,
                                                   n_echos, t2s, s0, strict_mode=strict,
                                                   filecsdata=filecsdata)
    else:
        lgr.info('Using supplied mixing matrix from ICA')
        mmix_orig = np.loadtxt(op.join(out_dir, 'meica_mix.1D'))
        seldict, comptable, betas, mmix = model.fitmodels_direct(catd, mmix_orig,
                                                                 mask, t2s, t2sG,
                                                                 tes, combmode,
                                                                 ref_img,
                                                                 fout=fout)
        if ctab is None:
            acc, rej, midk, empty = selection.selcomps(seldict, mmix, mask, ref_img, manacc,
                                                       n_echos, t2s, s0,
                                                       filecsdata=filecsdata,
                                                       strict_mode=strict)
        else:
            acc, rej, midk, empty = utils.ctabsel(ctab)

    if len(acc) == 0:
        lgr.warning('No BOLD components detected! Please check data and results!')

    utils.writeresults(OCcatd, mask, comptable, mmix, n_vols, acc, rej, midk, empty, ref_img)
    utils.gscontrol_mmix(OCcatd, mmix, mask, acc, rej, midk, ref_img)
    if dne:
        utils.writeresults_echoes(catd, mmix, mask, acc, rej, midk, ref_img)<|MERGE_RESOLUTION|>--- conflicted
+++ resolved
@@ -125,15 +125,9 @@
     mask, masksum = utils.make_adaptive_mask(catd, minimum=False, getsum=True)
     lgr.debug('Retaining {}/{} samples'.format(mask.sum(), n_samp))
 
-<<<<<<< HEAD
     lgr.info('Computing T2* map')
-    t2s, s0, t2ss, s0s, t2sG, s0G = model.t2sadmap(catd, tes, mask, masksum,
-                                                   start_echo=1)
-=======
-    lgr.info('++ Computing T2* map')
     t2s, s0, t2ss, s0s, t2sG, s0G = model.fit_decay(catd, tes, mask, masksum,
                                                     start_echo=1)
->>>>>>> 8176e803
 
     # set a hard cap for the T2* map
     # anything that is 10x higher than the 99.5 %ile will be reset to 99.5 %ile
@@ -156,20 +150,11 @@
         catd, OCcatd = model.gscontrol_raw(catd, OCcatd, n_echos, ref_img)
 
     if mixm is None:
-<<<<<<< HEAD
-        n_components, dd = decomp.tedpca(catd, OCcatd, combmode, mask, t2s, t2sG,
-                                         stabilize, ref_img,
-                                         tes=tes, kdaw=kdaw, rdaw=rdaw, ste=ste)
-        mmix_orig = decomp.tedica(n_components, dd, conv, fixed_seed, cost=initcost,
-                                  final_cost=finalcost, verbose=debug)
-=======
-        lgr.info("++ Doing ME-PCA and ME-ICA")
         n_components, dd = decomposition.tedpca(catd, OCcatd, combmode, mask, t2s, t2sG,
                                                 stabilize, ref_img,
                                                 tes=tes, kdaw=kdaw, rdaw=rdaw, ste=ste)
         mmix_orig = decomposition.tedica(n_components, dd, conv, fixed_seed, cost=initcost,
-                                         final_cost=finalcost)
->>>>>>> 8176e803
+                                         final_cost=finalcost, verbose=debug)
         np.savetxt(op.join(out_dir, '__meica_mix.1D'), mmix_orig)
         lgr.info('Making second component selection guess from ICA results')
         seldict, comptable, betas, mmix = model.fitmodels_direct(catd, mmix_orig,
