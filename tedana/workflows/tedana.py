--- conflicted
+++ resolved
@@ -22,13 +22,6 @@
     """
     Parses command line inputs for tedana
 
-<<<<<<< HEAD
-def tedana(data, tes, mixm=None, ctab=None, manacc=None, strict=False,
-           gscontrol=True, kdaw=10., rdaw=1., conv=2.5e-5, ste=-1,
-           combmode='t2s', dne=False, cost='logcosh',
-           stabilize=False, fout=False, filecsdata=False, wvpca=False,
-           label=None, fixed_seed=42, debug=False, quiet=False):
-=======
     Returns
     -------
     parser.parse_args() : argparse dict
@@ -110,19 +103,12 @@
                         help=('Combination scheme for TEs: '
                               't2s (Posse 1999, default), ste (Poser)'),
                         default='t2s')
-    parser.add_argument('--initcost',
-                        dest='initcost',
-                        action='store',
-                        choices=['tanh', 'pow3', 'gaus', 'skew'],
-                        help=('Initial cost function for ICA.'),
-                        default='tanh')
-    parser.add_argument('--finalcost',
-                        dest='finalcost',
-                        action='store',
-                        choices=['tanh', 'pow3', 'gaus', 'skew'],
-                        help=('Final cost function for ICA. Same options as '
-                              'initcost.'),
-                        default='tanh')
+    parser.add_argument('--cost',
+                        dest='cost',
+                        help=('Cost func. for ICA: '
+                              'logcosh (default), cube, exp'),
+                        choices=['logcosh', 'cube', 'exp'],
+                        default='logcosh')
     parser.add_argument('--denoiseTEs',
                         dest='dne',
                         action='store_true',
@@ -181,11 +167,9 @@
 
 def tedana_workflow(data, tes, mask=None, mixm=None, ctab=None, manacc=None,
                     strict=False, gscontrol=True, kdaw=10., rdaw=1., conv=2.5e-5,
-                    ste=-1, combmode='t2s', dne=False,
-                    initcost='tanh', finalcost='tanh',
+                    ste=-1, combmode='t2s', dne=False, cost='logcosh',
                     stabilize=False, filecsdata=False, wvpca=False,
                     label=None, fixed_seed=42, debug=False, quiet=False):
->>>>>>> 87cb2e25
     """
     Run the "canonical" TE-Dependent ANAlysis workflow.
 
@@ -227,8 +211,8 @@
         Combination scheme for TEs: 't2s' (Posse 1999, default), 'ste' (Poser).
     dne : :obj:`bool`, optional
         Denoise each TE dataset separately. Default is False.
-    cost : {'tanh', 'pow3', 'gaus', 'skew'}, optional
-        Initial cost function for ICA. Default is 'tanh'.
+    cost : {'logcosh', 'exp', 'cube'} str, optional
+        Cost function for ICA
     stabilize : :obj:`bool`, optional
         Stabilize convergence by reducing dimensionality, for low quality data.
         Default is False.
@@ -343,15 +327,8 @@
                                                 t2s, t2sG, stabilize, ref_img,
                                                 tes=tes, kdaw=kdaw, rdaw=rdaw,
                                                 ste=ste, wvpca=wvpca)
-<<<<<<< HEAD
-        mmix_orig = decomposition.tedica(n_components, dd, conv, fixed_seed,
-                                         cost=cost)
-=======
-        # Perform ICA on dimensionally reduced data (*without* thermal noise)
-        mmix_orig, fixed_seed = decomposition.tedica(n_components, dd, conv, fixed_seed,
-                                                     cost=initcost, final_cost=finalcost,
-                                                     verbose=debug)
->>>>>>> 87cb2e25
+        mmix_orig, fixed_seed = decomposition.tedica(n_components, dd, conv,
+                                                     fixed_seed, cost=cost)
         np.savetxt(op.join(out_dir, '__meica_mix.1D'), mmix_orig)
 
         LGR.info('Making second component selection guess from ICA results')
